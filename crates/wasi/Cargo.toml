--- conflicted
+++ resolved
@@ -13,20 +13,11 @@
 build = "build.rs"
 
 [dependencies]
-<<<<<<< HEAD
-wasi-common = { path = "../wasi-common", version = "0.26.0" }
-wasi-cap-std-sync = { path = "../wasi-common/cap-std-sync", version = "0.26.0", optional = true }
-wasi-tokio = { path = "../wasi-common/tokio", version = "0.26.0", optional = true }
-wiggle = { path = "../wiggle", default-features = false, version = "0.26.0", features = ["wasmtime_integration"] }
-wasmtime = { path = "../wasmtime", default-features = false, version = "0.26.0" }
-=======
 wasi-common = { path = "../wasi-common", version = "0.27.0" }
 wasi-cap-std-sync = { path = "../wasi-common/cap-std-sync", version = "0.27.0", optional = true }
 wasi-tokio = { path = "../wasi-common/tokio", version = "0.27.0", optional = true }
-wiggle = { path = "../wiggle", default-features = false, version = "0.27.0" }
-wasmtime-wiggle = { path = "../wiggle/wasmtime", default-features = false, version = "0.27.0" }
+wiggle = { path = "../wiggle", default-features = false, version = "0.27.0", features = ["wasmtime_integration"] }
 wasmtime = { path = "../wasmtime", default-features = false, version = "0.27.0" }
->>>>>>> 95559c01
 anyhow = "1.0"
 
 [features]
